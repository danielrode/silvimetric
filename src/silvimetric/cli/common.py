import click
import pyproj
import webbrowser

import dask
from dask.diagnostics import ProgressBar
from dask.distributed import Client, LocalCluster
from ..resources.metrics import l_moments, percentiles, statistics, product_moments
from ..resources.metrics import aad, grid_metrics, all_metrics

<<<<<<< HEAD
from .. import Bounds, Attribute, Metric, Attributes, Log
=======
from .. import Bounds, Attribute, Metric, Attributes, Metrics, Log
>>>>>>> e0db1658


class BoundsParamType(click.ParamType):
    name = "Bounds"

    def convert(self, value, param, ctx):
        try:
            b = Bounds.from_string(value)
            return b
        except ValueError:
            self.fail(f"{value!r} is not a bounds type", param, ctx)

class CRSParamType(click.ParamType):
    name = "CRS"

    def convert(self, value, param, ctx) -> pyproj.CRS:
        try:
            crs = pyproj.CRS.from_user_input(value)
            return crs
        except Exception as e:
            self.fail(f"{value!r} is not a CRS type with error {e}", param, ctx)

class AttrParamType(click.ParamType):
    name="Attrs"
    #TODO add import similar to metrics
    def convert(self, value, param, ctx) -> list[Attribute]:
        if isinstance(value, list):
<<<<<<< HEAD
=======
            try:
                return [Attributes[a] for a in value]
            except Exception as e:
                self.fail(f"{value!r} is not available in Attributes, {e}", param, ctx)
        elif isinstance(value, str):
            return Attributes[value]
        else:
            self.fail(f"{value!r} is of an invalid type, {e}", param, ctx)

class MetricParamType(click.ParamType):
    name="Metrics"
    def convert(self, value, param, ctx) -> list[Metric]:
        if '.py' in value:
>>>>>>> e0db1658
            try:
                return [Attributes[a] for a in value]
            except Exception as e:
                self.fail(f"{value!r} is not available in Attributes, {e}", param, ctx)
        elif isinstance(value, str):
            return Attributes[value]
        else:
            self.fail(f"{value!r} is of an invalid type, {e}", param, ctx)

<<<<<<< HEAD
class MetricParamType(click.ParamType):
    name="metrics"
    def convert(self, value, param, ctx) -> list[Metric]:
        if value is None or not value:
            return list(all_metrics.values())
        parsed_values = value.split(',')
        metrics: set[Metric] = set()
        for val in parsed_values:
            if '.py' in val:
                # user imported metrics from external file
                try:
                    import importlib.util
                    import os
                    from pathlib import Path

                    cwd = os.getcwd()
                    p = Path(cwd, val)
                    if not p.exists():
                        self.fail("Failed to find import file for metrics at"
                                f" {str(p)}", param, ctx)

                    spec = importlib.util.spec_from_file_location('user_metrics', str(p))
                    user_metrics = importlib.util.module_from_spec(spec)
                    spec.loader.exec_module(user_metrics)
                    ms = user_metrics.metrics()
                except Exception as e:
                    self.fail(f"Failed to import metrics from {str(p)} with error {e}",
                            param, ctx)

                for m in ms:
                    if not isinstance(m, Metric):
                        self.fail(f"Invalid Metric supplied: {m}")

                metrics.update(list(user_metrics.metrics()))
            else:
                # SilviMetric defined metrics
                try:
                    if val == 'stats':
                        metrics.update(list(statistics.values()))
                    elif val == 'p_moments':
                        metrics.update(list(product_moments.values()))
                    elif val == 'l_moments':
                        metrics.update(list(l_moments.values()))
                    elif val == 'percentiles':
                        metrics.update(list(percentiles.values()))
                    elif val == 'aad':
                        metrics.update(list(aad.aad.values()))
                    elif val == 'grid_metrics':
                        metrics.update(list(grid_metrics.values()))
                    elif val == 'all':
                        metrics.update(list(all_metrics.values()))
                    else:
                        m = all_metrics[val]
                        if isinstance(m, Metric):
                            metrics.add(m)
                        else:
                            metrics.udpate(list(m))
                except Exception as e:
                    self.fail(f"{val!r} is not available in Metrics", param, ctx)
        return list(metrics)
=======
        try:
            return Metrics[value]
        except Exception as e:
            self.fail(f"{value!r} is not available in Metrics, {e}", param, ctx)
>>>>>>> e0db1658

def dask_handle(dasktype: str, scheduler: str, workers: int, threads: int,
        watch: bool, log: Log) -> None:
    dask_config = { }

    if dasktype == 'threads':
        dask_config['n_workers'] = threads
        dask_config['threads_per_worker'] = 1
    if dasktype == 'processes':
        dask_config['n_workers'] = workers
        dask_config['threads_per_worker'] = threads

    if scheduler == 'local':
        # fall back to dask type to determine the scheduler type
        dask_config['scheduler'] = dasktype
        if watch:
            p = ProgressBar()
            p.register()

    elif scheduler == 'distributed':
        dask_config['scheduler'] = scheduler
        if dasktype == 'processes':
            cluster = LocalCluster(processes=True, n_workers=workers, threads_per_worker=threads)
        elif dasktype == 'threads':
            cluster = LocalCluster(processes=False, n_workers=workers, threads_per_worker=threads)
        else:
            raise ValueError(f"Invalid value for 'dasktype', {dasktype}")

        client = Client(cluster)
        client.get_versions(check=True)
        dask_config['distributed.client'] = client
        if watch:
            webbrowser.open(client.cluster.dashboard_link)

    elif scheduler == 'single-threaded':
        dask_config['scheduler'] = scheduler

    dask.config.set(dask_config)

<<<<<<< HEAD
def close_dask() -> None:
=======
def close_dask():
>>>>>>> e0db1658
    client = dask.config.get('distributed.client')
    if isinstance(client, Client):
        client.close()<|MERGE_RESOLUTION|>--- conflicted
+++ resolved
@@ -8,11 +8,7 @@
 from ..resources.metrics import l_moments, percentiles, statistics, product_moments
 from ..resources.metrics import aad, grid_metrics, all_metrics
 
-<<<<<<< HEAD
 from .. import Bounds, Attribute, Metric, Attributes, Log
-=======
-from .. import Bounds, Attribute, Metric, Attributes, Metrics, Log
->>>>>>> e0db1658
 
 
 class BoundsParamType(click.ParamType):
@@ -40,8 +36,15 @@
     #TODO add import similar to metrics
     def convert(self, value, param, ctx) -> list[Attribute]:
         if isinstance(value, list):
-<<<<<<< HEAD
-=======
+            try:
+                return [Attributes[a] for a in value]
+            except Exception as e:
+                self.fail(f"{value!r} is not available in Attributes, {e}", param, ctx)
+        elif isinstance(value, str):
+            return Attributes[value]
+        else:
+            self.fail(f"{value!r} is of an invalid type, {e}", param, ctx)
+        if isinstance(value, list):
             try:
                 return [Attributes[a] for a in value]
             except Exception as e:
@@ -51,21 +54,6 @@
         else:
             self.fail(f"{value!r} is of an invalid type, {e}", param, ctx)
 
-class MetricParamType(click.ParamType):
-    name="Metrics"
-    def convert(self, value, param, ctx) -> list[Metric]:
-        if '.py' in value:
->>>>>>> e0db1658
-            try:
-                return [Attributes[a] for a in value]
-            except Exception as e:
-                self.fail(f"{value!r} is not available in Attributes, {e}", param, ctx)
-        elif isinstance(value, str):
-            return Attributes[value]
-        else:
-            self.fail(f"{value!r} is of an invalid type, {e}", param, ctx)
-
-<<<<<<< HEAD
 class MetricParamType(click.ParamType):
     name="metrics"
     def convert(self, value, param, ctx) -> list[Metric]:
@@ -126,12 +114,6 @@
                 except Exception as e:
                     self.fail(f"{val!r} is not available in Metrics", param, ctx)
         return list(metrics)
-=======
-        try:
-            return Metrics[value]
-        except Exception as e:
-            self.fail(f"{value!r} is not available in Metrics, {e}", param, ctx)
->>>>>>> e0db1658
 
 def dask_handle(dasktype: str, scheduler: str, workers: int, threads: int,
         watch: bool, log: Log) -> None:
@@ -171,11 +153,7 @@
 
     dask.config.set(dask_config)
 
-<<<<<<< HEAD
 def close_dask() -> None:
-=======
-def close_dask():
->>>>>>> e0db1658
     client = dask.config.get('distributed.client')
     if isinstance(client, Client):
         client.close()