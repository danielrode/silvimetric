--- conflicted
+++ resolved
@@ -9,40 +9,31 @@
 from typing import Generator
 import pandas as pd
 import tiledb
-
-<<<<<<< HEAD
+import copy
+from typing import Generator
+import pandas as pd
+import tiledb
+
 from dask.distributed import as_completed, futures_of, CancelledError
 from distributed.client import _get_global_client as get_client
 from dask.delayed import Delayed
-=======
-import dask
-from dask.distributed import as_completed, futures_of, CancelledError
->>>>>>> e0db1658
 import dask.array as da
 import dask.bag as db
 from dask.diagnostics import ProgressBar
 
-<<<<<<< HEAD
 from .. import Extents, Storage, Data, ShatterConfig, run_metrics
 
 def get_data(extents: Extents, filename: str, storage: Storage):
     """
     Execute pipeline and retrieve point cloud data for this extent
 
-=======
-from .. import Extents, Storage, Data, ShatterConfig, AttributeArray, Attribute, AttributeDtype
-
-def get_data(extents: Extents, filename: str, storage: Storage) -> np.ndarray:
-    """
-    Execute pipeline and retrieve point cloud data for this extent
-
->>>>>>> e0db1658
     :param extents: :class:`silvimetric.resources.extents.Extents` being operated on.
     :param filename: Path to either PDAL pipeline or point cloud.
     :param storage: :class:`silvimetric.resources.storage.Storage` database object.
     :return: Point data array from PDAL.
     """
     data = Data(filename, storage.config, bounds = extents.bounds)
+    p = data.pipeline
     p = data.pipeline
     data.execute()
     return p.get_dataframe(0)
@@ -59,7 +50,20 @@
     """
     if points is None:
         return None
-<<<<<<< HEAD
+    return p.get_dataframe(0)
+
+def arrange(points: pd.DataFrame, leaf, attrs: list[str]):
+    """
+    Arrange data to fit key-value TileDB input format.
+
+    :param data: Tuple of indices and point data array (xis, yis, data).
+    :param leaf: :class:`silvimetric.resources.extents.Extent` being operated on.
+    :param attrs: List of attribute names.
+    :raises Exception: Missing attribute error.
+    :return: None if no work is done, or a tuple of indices and rearranged data.
+    """
+    if points is None:
+        return None
     if points.size == 0:
         return None
 
@@ -77,27 +81,10 @@
 
     return points
 
-=======
-    if points.size == 0:
-        return None
-
-    points = points.loc[points.Y < leaf.bounds.maxy]
-    points = points.loc[points.Y >= leaf.bounds.miny]
-    points = points.loc[points.X >= leaf.bounds.minx]
-    points = points.loc[points.X < leaf.bounds.maxx, [*attrs, 'xi', 'yi']]
-
-    points.loc[:, 'xi'] = da.floor(points.xi)
-    # ceil for y because origin is at top left
-    points.loc[:, 'yi'] = da.ceil(points.yi)
-
-    return points
-
->>>>>>> e0db1658
 def get_metrics(data_in, storage: Storage):
     """
     Run DataFrames through metric processes
     """
-<<<<<<< HEAD
     if data_in is None:
         return None
 
@@ -142,66 +129,14 @@
     """
     Write cell data to database
 
-=======
-    # TODO dependencies on other metrics:
-    # - Iterate through metrics and figure out which ones are being used as
-    #   dependencies
-    # - Remove those from the list and run them first
-    # - Then pass them to the metrics that require them as we get there?
-
-    if data_in is None:
-        return None
-
-    if data_in is None:
-        return None
-
-    metric_data = dask.persist(*[ m.do(data_in) for m in storage.config.metrics ])
-    return metric_data
-
-def agg_list(df: pd.DataFrame):
-    """
-    Make variable-length point data attributes into lists
-    """
-    if df is None:
-        return None
-
-    # coerce datatypes to object so we can store np arrays as cell values
-    old_dtypes = df.dtypes
-    new_dtypes = {a: np.dtype('O') for a in df.columns if a not in ['xi','yi']} | {'xi': np.float64, 'yi': np.float64}
-    df = df.astype(new_dtypes)
-    a = df.groupby(['xi','yi']).agg(lambda x: np.array(x, old_dtypes[x.name]))
-    return a.assign(count=lambda x: [len(z) for z in a.Z])
-
-def join(list_data, metric_data):
-    """
-    Join the list data and metric DataFrames together
-    """
-    if list_data is None or metric_data is None:
-        return None
-    return list_data.join([m for m in metric_data])
-
-def write(data_in, storage, timestamp):
-    """
-    Write cell data to database
-
->>>>>>> e0db1658
     :param data_in: Data to be written to database.
     :param tdb: TileDB write stream.
     :return: Number of points written.
     """
-<<<<<<< HEAD
 
     # data_in = data_in.reset_index()
     data_in = data_in.rename(columns={'xi':'X','yi':'Y'})
 
-=======
-    if data_in is None:
-        return 0
-
-    data_in = data_in.reset_index()
-    data_in = data_in.rename(columns={'xi':'X','yi':'Y'})
-
->>>>>>> e0db1658
     attr_dict = {f'{a.name}': a.dtype for a in storage.config.attrs}
     xy_dict = { 'X': data_in.X.dtype, 'Y': data_in.Y.dtype }
     metr_dict = {f'{m.name}': m.dtype for m in storage.config.metrics}
@@ -216,6 +151,7 @@
     pc = data_in['count'].sum().item()
     p = copy.deepcopy(pc)
 
+
     del pc, data_in
     return p
 
@@ -227,18 +163,13 @@
     attrs = [a.name for a in config.attrs]
     timestamp = (config.time_slot, config.time_slot)
 
-<<<<<<< HEAD
     # remove any extents that have already been done, only skip if full overlap
-=======
-    # remove any extents that have already been donem, only skip if full overlap
->>>>>>> e0db1658
     leaf_bag: db.Bag = db.from_sequence(leaves)
     if config.mbr:
         def mbr_filter(one: Extents):
             return all(one.disjoint_by_mbr(m) for m in config.mbr)
         leaf_bag = leaf_bag.filter(mbr_filter)
 
-<<<<<<< HEAD
     def pc_filter(d: pd.DataFrame):
         if d is None:
             return False
@@ -254,17 +185,6 @@
 
     return writes
 
-=======
-    points: db.Bag = leaf_bag.map(get_data, config.filename, storage)
-    arranged: db.Bag = points.map(arrange, leaf_bag, attrs)
-    metrics: db.Bag = arranged.map(get_metrics, storage)
-    lists: db.Bag = arranged.map(agg_list)
-    joined: db.Bag = lists.map(join, metrics)
-    writes: db.Bag = joined.map(write, storage, timestamp)
-
-    return writes
-
->>>>>>> e0db1658
 def run(leaves: Leaves, config: ShatterConfig, storage: Storage) -> int:
     """
     Coordinate running of shatter process and handle any interruptions
@@ -283,6 +203,8 @@
         end_time = datetime.datetime.now().timestamp() * 1000
 
         storage.consolidate_shatter(config.time_slot)
+
+        storage.consolidate_shatter(config.time_slot)
         config.end_time = end_time
         config.mbrs = storage.mbrs(config.time_slot)
         config.finished=False
@@ -290,20 +212,21 @@
 
         storage.saveMetadata('shatter', str(config), config.time_slot)
         config.log.info('Quitting.')
+        config.mbrs = storage.mbrs(config.time_slot)
+        config.finished=False
+        config.log.info('Saving config before quitting...')
+
+        storage.saveMetadata('shatter', str(config), config.time_slot)
+        config.log.info('Quitting.')
 
     signal.signal(signal.SIGINT, kill_gracefully)
 
     processes = get_processes(leaves, config, storage)
-
-<<<<<<< HEAD
+    processes = get_processes(leaves, config, storage)
+
         ## If dask is distributed, use the futures feature
     dc = get_client()
     if dc is not None:
-=======
-    ## If dask is distributed, use the futures feature
-    dc = dask.config.get('distributed.client')
-    if isinstance(dc, dask.distributed.Client):
->>>>>>> e0db1658
         pc_futures = futures_of(processes.persist())
         for batch in as_completed(pc_futures, with_results=True).batches():
             for future, pack in batch:
@@ -312,21 +235,15 @@
                 for pc in pack:
                     config.point_count = config.point_count + pc
                     del pc
+                    del pc
 
         end_time = datetime.datetime.now().timestamp() * 1000
         config.end_time = end_time
         config.finished = True
-<<<<<<< HEAD
     else:
         # Handle non-distributed dask scenarios
         with ProgressBar() as p:
             config.point_count = sum(processes)
-=======
-
-    ## Handle non-distributed dask scenarios
-    else:
-        config.point_count = sum(processes)
->>>>>>> e0db1658
 
     # modify config to reflect result of shattter process
     config.mbr = storage.mbrs(config.time_slot)
@@ -357,20 +274,22 @@
     config.log.debug(f'Shatter Config: {config}')
     config.log.debug(f'Data: {str(data)}')
     config.log.debug(f'Extents: {str(extents)}')
-
-<<<<<<< HEAD
+    config.log.info('Beginning shatter process...')
+    config.log.debug(f'Shatter Config: {config}')
+    config.log.debug(f'Data: {str(data)}')
+    config.log.debug(f'Extents: {str(extents)}')
+
     if get_client() is None:
         config.log.warning("Selected scheduler type does not support"
             "continuously updated config information.")
-=======
-    if dask.config.get('distributed.client') is None:
-        config.log.warning("Selected scheduler type does not support"
-                "continuously updated config information.")
->>>>>>> e0db1658
 
     if not config.time_slot: # defaults to 0, which is reserved for storage cfg
         config.time_slot = storage.reserve_time_slot()
-
+    if not config.time_slot: # defaults to 0, which is reserved for storage cfg
+        config.time_slot = storage.reserve_time_slot()
+
+    if config.bounds is None:
+        config.bounds = extents.bounds
     if config.bounds is None:
         config.bounds = extents.bounds
 
@@ -379,11 +298,22 @@
         leaves = extents.get_leaf_children(config.tile_size)
     else:
         leaves = extents.chunk(data, 100)
+    config.log.debug('Grabbing leaf nodes...')
+    if config.tile_size is not None:
+        leaves = extents.get_leaf_children(config.tile_size)
+    else:
+        leaves = extents.chunk(data, 100)
 
     # Begin main operations
     config.log.debug('Fetching and arranging data...')
     pc = run(leaves, config, storage)
-
+    # Begin main operations
+    config.log.debug('Fetching and arranging data...')
+    pc = run(leaves, config, storage)
+
+    #consolidate the fragments in this time slot down to just one
+    storage.consolidate_shatter(config.time_slot)
+    return pc
     #consolidate the fragments in this time slot down to just one
     storage.consolidate_shatter(config.time_slot)
     return pc