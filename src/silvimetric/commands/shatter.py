import pdal
import numpy as np

import pathlib

import dask
import dask.array as da
import dask.bag as db
from dask.distributed import Client

<<<<<<< HEAD
from ..resources import Extents, Storage, Metric, ShatterConfig

def get_data(chunk, filename):
    pipeline = create_pipeline(chunk, filename)
    try:
        pipeline.execute()
    except Exception as e:
        print(pipeline.pipeline, e)

    return pipeline.arrays[0]
=======
from ..resources import Bounds, Extents, Storage, Metric, ShatterConfig, Data

@dask.delayed
@profile
def get_data(filename, storageconfig, bounds):
    data = Data(filename, storageconfig, bounds = bounds)
    data.execute()
    return data.array
>>>>>>> 3395d4b6

def cell_indices(xpoints, ypoints, x, y):
    return da.logical_and(xpoints == x, ypoints == y)

def get_atts(points: da.Array, chunk: Extents, attrs: list[str]):
    xis = da.floor(points[['xi']]['xi'])
    yis = da.floor(points[['yi']]['yi'])

    att_view = points[:][attrs]
    l = [att_view[cell_indices(xis, yis, x, y)] for x,y in chunk.indices]
    return dask.persist(*l)

def arrange(data, chunk, attrs):
    dd = {}
    for att in attrs:
        try:
            dd[att] = np.fromiter([*[np.array(col[att], col[att].dtype) for col in data], None], dtype=object)[:-1]
        except Exception as e:
            raise Exception(f"Missing attribute {att}: {e}")
    counts = np.array([z.size for z in dd['Z']], np.int32)

    ## remove empty indices
    empties = np.where(counts == 0)[0]
    dd['count'] = counts
    dx = chunk.indices['x']
    dy = chunk.indices['y']
    if bool(empties.size):
        for att in dd:
            dd[att] = np.delete(dd[att], empties)
        dx = np.delete(dx, empties)
        dy = np.delete(dy, empties)
    return [dx, dy, dd]


def get_metrics(data_in, attrs: list[str], metrics: list[Metric],
                tdb_dir: str):

    storage = Storage.from_db(tdb_dir)
    ## data comes in as [dx, dy, { 'att': [data] }]
    dx, dy, data = data_in

    # make sure it's not empty. No empty writes
    if not np.any(data['count']):
        return 0

    # doing dask compute inside the dict array because it was too fine-grained
    # when it was outside
    metric_data = {
        f'{m.entry_name(attr)}': dask.persist(*[m(cell_data) for cell_data in data[attr]])
        for attr in attrs for m in metrics
    }
    full_data = data | metric_data

    storage.write(dx,dy,full_data)
    pc = data['count'].sum()
    return pc


<<<<<<< HEAD
def create_pipeline(chunk, filename):
    reader = pdal.Reader(filename, tag='reader')
    reader._options['threads'] = 1
    reader._options['bounds'] = str(chunk)
    class_zero = pdal.Filter.assign(value="Classification = 0")
    rn = pdal.Filter.assign(value="ReturnNumber = 1 WHERE ReturnNumber < 1")
    nor = pdal.Filter.assign(value="NumberOfReturns = 1 WHERE NumberOfReturns < 1")
    ferry = pdal.Filter.ferry(dimensions="X=>xi, Y=>yi")
    assign_x = pdal.Filter.assign(
        value=f"xi = (X - {chunk.root.minx}) / {chunk.resolution}")
    assign_y = pdal.Filter.assign(
        value=f"yi = ({chunk.root.maxy} - Y) / {chunk.resolution}")
    # smrf = pdal.Filter.smrf()
    # hag = pdal.Filter.hag_nn()
    # return reader | crop | class_zero | rn | nor #| smrf | hag
    return reader | class_zero | rn | nor | ferry | assign_x | assign_y #| smrf | hag

def run(leaves, config: ShatterConfig):
    attrs = [a.name for a in config.attrs]

    leaves = db.from_sequence(leaves)
    points: db.Bag = leaves.map(get_data, config.filename).persist()
    att_data: db.Bag = points.map(get_atts, leaves, attrs).persist()
    arranged: db.Bag = att_data.map(arrange, leaves, attrs).persist()
    metrics: db.Bag = arranged.map(get_metrics, attrs, config.metrics, config.tdb_dir)
=======
def one(leaf: Extents, config: ShatterConfig, storage: Storage):
    attrs = [a.name for a in config.attrs]

    points = get_data(config.filename, storage.config, leaf.bounds)
    att_data = get_atts(points, leaf, attrs)
    arranged = arrange(leaf, att_data, attrs)
    m = get_metrics(arranged, attrs, config.metrics, storage)
    return m
    # return dask.compute(m)[0]
>>>>>>> 3395d4b6

    vals = metrics.persist()

    return sum(vals)


def shatter(config: ShatterConfig, client: Client=None):

    config.log.debug('Filtering out empty chunks...')

    # set up tiledb
<<<<<<< HEAD
    extents = Extents.from_sub(config.tdb_dir, config.bounds, config.tile_size)
    leaves = extents.chunk(config.filename, 1000)
=======
    storage = Storage.from_db(config.tdb_dir)
    extents = Extents.from_sub(storage, config.bounds, config.tile_size)

    data = Data(config.filename, storage.config, extents.bounds)
    leaves = extents.chunk(data, 1000)
>>>>>>> 3395d4b6

    # Begin main operations
    config.log.debug('Fetching and arranging data...')
    pc = run(leaves, config)
    config.point_count = int(pc)

    config.log.debug('Saving shatter metadata')
    storage = Storage.from_db(config.tdb_dir)
    storage.saveMetadata('shatter', str(config))
    return config.point_count<|MERGE_RESOLUTION|>--- conflicted
+++ resolved
@@ -1,34 +1,15 @@
-import pdal
 import numpy as np
-
-import pathlib
 
 import dask
 import dask.array as da
 import dask.bag as db
-from dask.distributed import Client
 
-<<<<<<< HEAD
-from ..resources import Extents, Storage, Metric, ShatterConfig
+from ..resources import Extents, Storage, Metric, ShatterConfig, Data, StorageConfig
 
-def get_data(chunk, filename):
-    pipeline = create_pipeline(chunk, filename)
-    try:
-        pipeline.execute()
-    except Exception as e:
-        print(pipeline.pipeline, e)
-
-    return pipeline.arrays[0]
-=======
-from ..resources import Bounds, Extents, Storage, Metric, ShatterConfig, Data
-
-@dask.delayed
-@profile
-def get_data(filename, storageconfig, bounds):
+def get_data(bounds, filename, storageconfig):
     data = Data(filename, storageconfig, bounds = bounds)
     data.execute()
     return data.array
->>>>>>> 3395d4b6
 
 def cell_indices(xpoints, ypoints, x, y):
     return da.logical_and(xpoints == x, ypoints == y)
@@ -86,72 +67,36 @@
     pc = data['count'].sum()
     return pc
 
-
-<<<<<<< HEAD
-def create_pipeline(chunk, filename):
-    reader = pdal.Reader(filename, tag='reader')
-    reader._options['threads'] = 1
-    reader._options['bounds'] = str(chunk)
-    class_zero = pdal.Filter.assign(value="Classification = 0")
-    rn = pdal.Filter.assign(value="ReturnNumber = 1 WHERE ReturnNumber < 1")
-    nor = pdal.Filter.assign(value="NumberOfReturns = 1 WHERE NumberOfReturns < 1")
-    ferry = pdal.Filter.ferry(dimensions="X=>xi, Y=>yi")
-    assign_x = pdal.Filter.assign(
-        value=f"xi = (X - {chunk.root.minx}) / {chunk.resolution}")
-    assign_y = pdal.Filter.assign(
-        value=f"yi = ({chunk.root.maxy} - Y) / {chunk.resolution}")
-    # smrf = pdal.Filter.smrf()
-    # hag = pdal.Filter.hag_nn()
-    # return reader | crop | class_zero | rn | nor #| smrf | hag
-    return reader | class_zero | rn | nor | ferry | assign_x | assign_y #| smrf | hag
-
-def run(leaves, config: ShatterConfig):
+def run(leaves, config: ShatterConfig, s_config: StorageConfig):
     attrs = [a.name for a in config.attrs]
 
     leaves = db.from_sequence(leaves)
-    points: db.Bag = leaves.map(get_data, config.filename).persist()
+    points: db.Bag = leaves.map(get_data, config.filename, s_config).persist()
     att_data: db.Bag = points.map(get_atts, leaves, attrs).persist()
     arranged: db.Bag = att_data.map(arrange, leaves, attrs).persist()
     metrics: db.Bag = arranged.map(get_metrics, attrs, config.metrics, config.tdb_dir)
-=======
-def one(leaf: Extents, config: ShatterConfig, storage: Storage):
-    attrs = [a.name for a in config.attrs]
-
-    points = get_data(config.filename, storage.config, leaf.bounds)
-    att_data = get_atts(points, leaf, attrs)
-    arranged = arrange(leaf, att_data, attrs)
-    m = get_metrics(arranged, attrs, config.metrics, storage)
-    return m
-    # return dask.compute(m)[0]
->>>>>>> 3395d4b6
 
     vals = metrics.persist()
 
     return sum(vals)
 
 
-def shatter(config: ShatterConfig, client: Client=None):
+def shatter(config: ShatterConfig):
 
     config.log.debug('Filtering out empty chunks...')
 
     # set up tiledb
-<<<<<<< HEAD
+    storage = Storage.from_db(config.tdb_dir)
     extents = Extents.from_sub(config.tdb_dir, config.bounds, config.tile_size)
-    leaves = extents.chunk(config.filename, 1000)
-=======
-    storage = Storage.from_db(config.tdb_dir)
-    extents = Extents.from_sub(storage, config.bounds, config.tile_size)
 
     data = Data(config.filename, storage.config, extents.bounds)
     leaves = extents.chunk(data, 1000)
->>>>>>> 3395d4b6
 
     # Begin main operations
     config.log.debug('Fetching and arranging data...')
-    pc = run(leaves, config)
+    pc = run(leaves, config, storage.config)
     config.point_count = int(pc)
 
     config.log.debug('Saving shatter metadata')
-    storage = Storage.from_db(config.tdb_dir)
     storage.saveMetadata('shatter', str(config))
     return config.point_count