import math
import types

import pdal
import numpy as np
from shapely import from_wkt

from .bounds import Bounds
from .storage import Storage
from .data import Data

class Extents(object):

    def __init__(self, bounds: Bounds, resolution: float, tile_size: int=16,
                 root: Bounds=None):

        self.bounds = bounds

        if root is None:
            self.root = bounds
        else:
            self.root = root

        minx, miny, maxx, maxy = self.bounds.get()

        self.rangex = maxx - minx
        self.rangey = maxy - miny
        self.resolution = resolution
        self.tile_size = tile_size

        self.x1 = math.floor((minx - self.root.minx) / resolution)
        self.y1 = math.floor((self.root.maxy - maxy) / resolution)
        self.x2 = math.floor((maxx - self.root.minx) / resolution)
        self.y2 = math.floor((self.root.maxy - miny) / resolution)
        self.indices = np.array(
            [(i,j) for i in range(self.x1, self.x2)
            for j in range(self.y1, self.y2)],
            dtype=[('x', np.int32), ('y', np.int32)]
        )

    def chunk(self, data: Data, threshold=1000) :
        if self.root is not None:
            bminx, bminy, bmaxx, bmaxy = self.root.get()
            r = self.root
        else:
            bminx, bminy, bmaxx, bmaxy = self.bounds.get()
            r = self.bounds

        # buffers are only applied if the bounds do not fit on the cell line
        # in which case we're extending the bounds to the next nearest cell line
        x_buf = 1 if bmaxx % self.resolution != 0 else 0
        y_buf = 1 if bmaxy % self.resolution != 0 else 0
        # make bounds in scale with the desired resolution
        minx = bminx + (self.x1 * self.resolution)
        maxx = bminx + ((self.x2 + x_buf) * self.resolution)
        miny = bmaxy - ((self.y2 + y_buf) * self.resolution)
        maxy = bmaxy - (self.y1 * self.resolution)

        chunk = Extents(Bounds(minx, miny, maxx, maxy), self.resolution, self.tile_size,
                       root=r)
        self.root_chunk: Extents = chunk

        filtered = chunk.filter(data, threshold)

        def flatten(il):
            ol = []
            for s in il:
                if isinstance(s, list):
                    ol.append(flatten(il))
                ol.append(s)
            return ol

        def get_leaves(c):
            l = []
            while True:
                try:
                    n = next(c)
                    if isinstance(n, types.GeneratorType):
                        l += flatten(get_leaves(n))
                    elif isinstance(n, Extents):
                        l.append(n)
                except StopIteration:
                    return l

        leaves: list[Extents] = get_leaves(filtered)
        yield from [bounds for leaf in leaves for bounds in leaf.get_leaf_children()]

    def split(self):
        minx, miny, maxx, maxy = self.bounds.get()
        midx = minx + ((maxx - minx)/ 2)
        midy = miny + ((maxy - miny)/ 2)
        yield from [
            Extents(Bounds(minx, miny, midx, midy), self.resolution,
                    self.tile_size, self.root), #lower left
            Extents(Bounds(midx, miny, maxx, midy), self.resolution,
                   self.tile_size, self.root), #lower right
            Extents(Bounds(minx, midy, midx, maxy), self.resolution,
                   self.tile_size, self.root), #top left
            Extents(Bounds(midx, midy, maxx, maxy), self.resolution,
                   self.tile_size, self.root)  #top right
        ]

    # create quad tree of chunks for this bounds, run pdal quickinfo over this
    # chunk to determine if there are any points available in this
    # set a bottom resolution of ~1km
<<<<<<< HEAD
    def filter(self, filename, threshold=1000):
        reader: pdal.Reader = pdal.Reader(filename)
        reader._options['threads'] = 1
        reader._options['bounds'] = str(self)
        pipeline = reader.pipeline()
        qi = pipeline.quickinfo[reader.type]
        pc = qi['num_points']
=======
    def filter(self, data: Data, threshold=1000):
        pc = data.estimate_count(self.bounds)
        # pc = qi['num_points']
>>>>>>> 3395d4b6
        minx, miny, maxx, maxy = self.bounds.get()

        # is it empty?
        if not pc:
            yield None
        else:
            # has it hit the threshold yet?
            area = (maxx - minx) * (maxy - miny)
            t = threshold**2
            if area < t:
                yield self
            else:
                children = self.split()
                yield from [c.filter(data,threshold) for c in children]

    def find_dims(self):
        gs = self.tile_size
        s = math.sqrt(gs)
        if int(s) == s:
            return [s, s]
        rng = np.arange(1, gs+1, dtype=np.int32)
        factors = rng[np.where(gs % rng == 0)]
        idx = int((factors.size/2)-1)
        x = factors[idx]
        y = int(gs / x)
        return [x, y]

    def get_leaf_children(self):
        res = self.resolution
        xnum, ynum = self.find_dims()

        local_xs = np.array([
                [x, min(x+xnum, self.x2)]
                for x in range(self.x1, self.x2, int(xnum))
            ], dtype=np.float64)
        dx = (res * local_xs) + self.root.minx

        local_ys = np.array([
                [min(y+ynum, self.y2), y]
                for y in range(self.y1, self.y2, int(ynum))
            ], dtype=np.float64)
        dy = self.root.maxy - (res * local_ys)

        coords_list = np.array([[*x,*y] for x in dx for y in dy],dtype=np.float64)
        yield from [
            Extents(Bounds(minx, miny, maxx, maxy), self.resolution,
                   self.tile_size, self.root)
            for minx,maxx,miny,maxy in coords_list
        ]

    @staticmethod
    def from_storage(tdb_dir: str, tile_size: float=16):
        storage = Storage.from_db(tdb_dir)
        meta = storage.getConfig()
<<<<<<< HEAD
        del storage

        return Extents(meta.bounds, meta.resolution, tile_size, meta.crs)
=======
        return Extents(meta.bounds, meta.resolution, tile_size)
>>>>>>> 3395d4b6

    @staticmethod
    def from_sub(tdb_dir: str, sub: Bounds, tile_size: float=16):

        storage = Storage.from_db(tdb_dir)

        meta = storage.getConfig()
<<<<<<< HEAD
        res = storage.config.resolution
        del storage

        base_extents = Extents(meta.bounds, meta.resolution, tile_size, meta.crs)
=======
        base_extents = Extents(meta.bounds, meta.resolution, tile_size)
>>>>>>> 3395d4b6
        base = base_extents.bounds


        if sub.minx <= base.minx:
            minx = base.minx
        else:
            minx = base.minx + (math.floor((sub.minx-base.minx)/res) * res)
        if sub.maxx >= base.maxx:
            maxx = base.maxx
        else:
            maxx = base.minx + (math.floor((sub.maxx-base.minx)/res) * res)
        if sub.miny <= base.miny:
            miny = base.miny
        else:
            miny = base.maxy - (math.floor(base.maxy-sub.miny)/res) * res
        if sub.maxy >= base.maxy:
            maxy = base.maxy
        else:
            maxy = base.maxy - math.floor((base.maxy-sub.maxy)/res) * res

        new_b = Bounds(minx, miny, maxx, maxy)
<<<<<<< HEAD

        return Extents(new_b, meta.resolution, tile_size, meta.crs, base)


    @staticmethod
    def create(reader, resolution: float=30, tile_size: float=16, polygon=None):
        # grab our bounds
        if polygon is not None:
            p = from_wkt(polygon)
            if not p.is_valid:
                raise Exception("Invalid polygon entered")

            b = p.bounds
            minx = b[0]
            miny = b[1]
            if len(b) == 4:
                maxx = b[2]
                maxy = b[3]
            elif len(b) == 6:
                maxx = b[3]
                maxy = b[4]
            else:
                raise Exception("Invalid bounds found.")

            qi = pipeline.quickinfo[reader.type]
            pc = qi['num_points']
            if not pc:
                raise Exception("No points found.")
            srs = qi['srs']['wkt']
            if not srs:
                raise Exception("No SRS found in data.")

            extents = Extents(Bounds(minx, miny, maxx, maxy), resolution,
                            tile_size, srs)

            reader._options['bounds'] = str(extents)
            pipeline = reader.pipeline()

        else:
            pipeline = reader.pipeline()
            qi = pipeline.quickinfo[reader.type]
            pc = qi['num_points']
            if not pc:
                raise Exception("No points found.")
            srs = qi['srs']['wkt']
            if not srs:
                raise Exception("No SRS found in data.")

            bbox = qi['bounds']
            minx = bbox['minx']
            maxx = bbox['maxx']
            miny = bbox['miny']
            maxy = bbox['maxy']
            extents = Extents(Bounds(minx, miny, maxx, maxy), resolution,
                        tile_size, srs)
=======
        return Extents(new_b, meta.resolution, tile_size, base)


    # @staticmethod
    # def create(reader, resolution: float=30, tile_size: float=16, polygon=None):
    #     # grab our bounds
    #     if polygon is not None:
    #         p = from_wkt(polygon)
    #         if not p.is_valid:
    #             raise Exception("Invalid polygon entered")

    #         b = p.bounds
    #         minx = b[0]
    #         miny = b[1]
    #         if len(b) == 4:
    #             maxx = b[2]
    #             maxy = b[3]
    #         elif len(b) == 6:
    #             maxx = b[3]
    #             maxy = b[4]
    #         else:
    #             raise Exception("Invalid bounds found.")

    #         qi = pipeline.quickinfo[reader.type]
    #         pc = qi['num_points']
    #         if not pc:
    #             raise Exception("No points found.")

    #         extents = Extents(Bounds(minx, miny, maxx, maxy), resolution,
    #                         tile_size)

    #         reader._options['bounds'] = str(extents)
    #         pipeline = reader.pipeline()

    #     else:
    #         pipeline = reader.pipeline()
    #         qi = pipeline.quickinfo[reader.type]
    #         pc = qi['num_points']
    #         if not pc:
    #             raise Exception("No points found.")

    #         bbox = qi['bounds']
    #         minx = bbox['minx']
    #         maxx = bbox['maxx']
    #         miny = bbox['miny']
    #         maxy = bbox['maxy']
    #         extents = Extents(Bounds(minx, miny, maxx, maxy), resolution,
    #                     tile_size)
>>>>>>> 3395d4b6


        return extents


    def __repr__(self):
        minx, miny, maxx, maxy = self.bounds.get()
        return f"([{minx:.2f},{maxx:.2f}],[{miny:.2f},{maxy:.2f}])"<|MERGE_RESOLUTION|>--- conflicted
+++ resolved
@@ -103,19 +103,9 @@
     # create quad tree of chunks for this bounds, run pdal quickinfo over this
     # chunk to determine if there are any points available in this
     # set a bottom resolution of ~1km
-<<<<<<< HEAD
-    def filter(self, filename, threshold=1000):
-        reader: pdal.Reader = pdal.Reader(filename)
-        reader._options['threads'] = 1
-        reader._options['bounds'] = str(self)
-        pipeline = reader.pipeline()
-        qi = pipeline.quickinfo[reader.type]
-        pc = qi['num_points']
-=======
     def filter(self, data: Data, threshold=1000):
         pc = data.estimate_count(self.bounds)
         # pc = qi['num_points']
->>>>>>> 3395d4b6
         minx, miny, maxx, maxy = self.bounds.get()
 
         # is it empty?
@@ -170,13 +160,7 @@
     def from_storage(tdb_dir: str, tile_size: float=16):
         storage = Storage.from_db(tdb_dir)
         meta = storage.getConfig()
-<<<<<<< HEAD
-        del storage
-
-        return Extents(meta.bounds, meta.resolution, tile_size, meta.crs)
-=======
         return Extents(meta.bounds, meta.resolution, tile_size)
->>>>>>> 3395d4b6
 
     @staticmethod
     def from_sub(tdb_dir: str, sub: Bounds, tile_size: float=16):
@@ -184,14 +168,8 @@
         storage = Storage.from_db(tdb_dir)
 
         meta = storage.getConfig()
-<<<<<<< HEAD
-        res = storage.config.resolution
-        del storage
-
-        base_extents = Extents(meta.bounds, meta.resolution, tile_size, meta.crs)
-=======
-        base_extents = Extents(meta.bounds, meta.resolution, tile_size)
->>>>>>> 3395d4b6
+        res = meta.resolution
+        base_extents = Extents(meta.bounds, res, tile_size)
         base = base_extents.bounds
 
 
@@ -213,64 +191,7 @@
             maxy = base.maxy - math.floor((base.maxy-sub.maxy)/res) * res
 
         new_b = Bounds(minx, miny, maxx, maxy)
-<<<<<<< HEAD
-
-        return Extents(new_b, meta.resolution, tile_size, meta.crs, base)
-
-
-    @staticmethod
-    def create(reader, resolution: float=30, tile_size: float=16, polygon=None):
-        # grab our bounds
-        if polygon is not None:
-            p = from_wkt(polygon)
-            if not p.is_valid:
-                raise Exception("Invalid polygon entered")
-
-            b = p.bounds
-            minx = b[0]
-            miny = b[1]
-            if len(b) == 4:
-                maxx = b[2]
-                maxy = b[3]
-            elif len(b) == 6:
-                maxx = b[3]
-                maxy = b[4]
-            else:
-                raise Exception("Invalid bounds found.")
-
-            qi = pipeline.quickinfo[reader.type]
-            pc = qi['num_points']
-            if not pc:
-                raise Exception("No points found.")
-            srs = qi['srs']['wkt']
-            if not srs:
-                raise Exception("No SRS found in data.")
-
-            extents = Extents(Bounds(minx, miny, maxx, maxy), resolution,
-                            tile_size, srs)
-
-            reader._options['bounds'] = str(extents)
-            pipeline = reader.pipeline()
-
-        else:
-            pipeline = reader.pipeline()
-            qi = pipeline.quickinfo[reader.type]
-            pc = qi['num_points']
-            if not pc:
-                raise Exception("No points found.")
-            srs = qi['srs']['wkt']
-            if not srs:
-                raise Exception("No SRS found in data.")
-
-            bbox = qi['bounds']
-            minx = bbox['minx']
-            maxx = bbox['maxx']
-            miny = bbox['miny']
-            maxy = bbox['maxy']
-            extents = Extents(Bounds(minx, miny, maxx, maxy), resolution,
-                        tile_size, srs)
-=======
-        return Extents(new_b, meta.resolution, tile_size, base)
+        return Extents(new_b, res, tile_size, base)
 
 
     # @staticmethod
@@ -318,7 +239,6 @@
     #         maxy = bbox['maxy']
     #         extents = Extents(Bounds(minx, miny, maxx, maxy), resolution,
     #                     tile_size)
->>>>>>> 3395d4b6
 
 
         return extents
