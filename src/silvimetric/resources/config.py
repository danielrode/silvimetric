import pyproj
import pdal

import json
import copy
import uuid
import logging

from pathlib import Path
from abc import ABC, abstractmethod

from dataclasses import dataclass, field

# from .names import get_random_name
from .extents import Bounds
from .metric import Metric, Metrics, Attribute
from . import __version__

@dataclass
class Config(ABC):
    tdb_dir: str

    @abstractmethod
    def to_json(self):
        raise NotImplementedError

    @classmethod
    @abstractmethod
    def from_string(self, data: str):
        raise NotImplementedError

    def __repr__(self):
        return json.dumps(self.to_json())




@dataclass
class StorageConfig(Config):
    bounds: Bounds
    resolution: float = 30.0
    crs: pyproj.CRS = None
    #TODO change these to a list of Metric and Entry class objects

    def attr_make():
        dims = { d['name']: d['dtype'] for d in pdal.dimensions }
        return [ Attribute(a, dims[a])
        for a in [ 'Z', 'NumberOfReturns', 'ReturnNumber', 'Intensity' ] ]

    attrs: list[Attribute] = field(default_factory=attr_make)

    metrics: list[Metric] = field(default_factory=lambda: [ Metrics[m]
                                  for m in Metrics.keys() ])
    version: str = __version__

    def __post_init__(self) -> None:

        crs = self.crs
        if isinstance(crs, dict):
            crs = json.loads(crs)
        elif isinstance(crs, pyproj.CRS):
            self.crs = crs
        else:
            self.crs = pyproj.CRS.from_user_input(crs)

        if not self.crs.is_projected:
            raise Exception(f"Given coordinate system is not a rectilinear projected coordinate system")

        self.metric_definitions = { m.name: str(m) for m in self.metrics}


    def to_json(self):
        # only return pure data, not instances
        keys = self.__dataclass_fields__.keys()
        d = {}
        for k in keys:
            d[k] = self.__dict__[k]

        d['attrs'] = [a.to_json() for a in self.attrs]
        d['metrics'] = [m.to_json() for m in self.metrics]
        d['crs'] = json.loads(self.crs.to_json())
        d['bounds'] = json.loads(self.bounds.to_json())
        return d

    @classmethod
    def from_string(cls, data: str):
        x = json.loads(data)
        bounds = Bounds(*x['bounds'])
        if 'metrics' in x:
            ms = [ Metric.from_string(m) for m in x['metrics']]
        else:
            ms = None
        if 'attrs' in x:
            attrs = [ Attribute.from_string(a) for a in x['attrs']]
        else:
            attrs = None
        if 'crs' in x:
            crs = pyproj.CRS.from_user_input(json.dumps(x['crs']))
        else:
            crs = None
        n = cls(x['tdb_dir'], bounds, x['resolution'], attrs=attrs,
                crs=crs, metrics=ms)

        return n

    def __repr__(self):
        return json.dumps(self.to_json())

@dataclass
class ApplicationConfig(Config):
    debug: bool = False,
    log_level = logging.INFO,
    logdir: str = None
    logtype: str = "stream"
    threads: int = 20,
    progress: bool = False,

    def to_json(self):
        # only return pure data, not instances
        keys = self.__dataclass_fields__.keys()
        d = {}
        for k in keys:
            d[k] = self.__dict__[k]
        return d

    @classmethod
    def from_string(cls, data: str):
        x = json.loads(data)
        n = cls(x['tdb_dir'],
                x['debug'],
                x['log_level'],
                x['logdir'],
                x['logtype'],
                x['threads'],
                x['progress'])
        return n

    def __repr__(self):
        return json.dumps(self.to_json())

@dataclass
class ShatterConfig(Config):
    filename: str
    tile_size: int
    attrs: list[Attribute] = field(default_factory=list)
    metrics: list[Metric] = field(default_factory=list)
    debug: bool = field(default=False)
<<<<<<< HEAD
    name: uuid.UUID = field(default=uuid.uuid1())
    bounds: Bounds = field(default=None)
    # pipeline: str=field(default=None)
=======
    name: uuid.UUID = field(default=uuid.uuid4())
    point_count: int = 0
>>>>>>> f272dfbf

    def __post_init__(self) -> None:
        from .storage import Storage
        s = Storage.from_db(self.tdb_dir)
        if self.attrs is None:
            self.attrs = s.getAttributes()
        if self.metrics is None:
            self.metrics = s.getMetrics()
        if self.bounds is None:
            self.bounds = s.config.bounds
        self.point_count=0

    def to_json(self):
<<<<<<< HEAD
        d = copy.deepcopy(self.__dict__)
=======
        # only return pure data, not instances
        keys = self.__dataclass_fields__.keys()
        d = {}
        for k in keys:
            d[k] = self.__dict__[k]

>>>>>>> f272dfbf
        d['name'] = str(self.name)
        d['bounds'] = json.loads(self.bounds.to_json())
        d['attrs'] = [a.to_json() for a in self.attrs]
        d['metrics'] = [m.to_json() for m in self.metrics]
        return d

    @classmethod
    def from_string(cls, data: str):
        x = json.loads(data)

        ms = [ Metric.from_string(m) for m in x['metrics']]
        attrs = [ Attribute.from_string(a) for a in x['attrs']]
        # TODO key error if these aren't there. If we're calling from_string
        # then these keys need to exist.

        n = cls(tdb_dir=x['tdb_dir'], filename=x['filename'],
                tile_size=x['tile_size'], attrs=attrs, metrics=ms,
                debug=x['debug'], name=uuid.UUID(x['name']))

        return n

    def __repr__(self):
        return json.dumps(self.to_json())


@dataclass
class ExtractConfig(Config):
    out_dir: str
    attrs: list[str] = field(default_factory=list)
    metrics: list[str] = field(default_factory=list)
    bounds: Bounds = field(default=None)

    def __post_init__(self) -> None:
        from .storage import Storage
        config = Storage.from_db(self.tdb_dir).config
        if self.attrs is None:
            self.attrs = config.attrs
        if self.metrics is None:
            self.metrics = config.metrics
        if self.bounds is None:
            self.bounds: Bounds = config.bounds

        p = Path(self.out_dir)
        p.mkdir(parents=True, exist_ok=True)

        self.resolution: float = config.resolution
        self.crs: pyproj.CRS = config.crs

    def to_json(self):
        # silliness because pyproj.CRS doesn't default to using to_json
        d = copy.deepcopy(self.__dict__)
        d['attrs'] = [a.to_json() for a in self.attrs]
        d['metrics'] = [m.to_json() for m in self.metrics]
        d['crs'] = json.loads(self.crs.to_json())
        d['bounds'] = json.loads(self.bounds.to_json())
        return d

    @classmethod
    def from_string(cls, data: str):
        x = json.loads(data)
        if 'metrics' in x:
            ms = [ Metric.from_string(m) for m in x['metrics']]
        if 'attrs' in x:
            attrs = [ Attribute.from_string(a) for a in x['attrs']]
        n = cls(x['out_dir'], x['tile_size'], attrs, ms, x['debug'])

        return n

    def __repr__(self):
        return json.dumps(self.to_json())<|MERGE_RESOLUTION|>--- conflicted
+++ resolved
@@ -145,14 +145,10 @@
     attrs: list[Attribute] = field(default_factory=list)
     metrics: list[Metric] = field(default_factory=list)
     debug: bool = field(default=False)
-<<<<<<< HEAD
-    name: uuid.UUID = field(default=uuid.uuid1())
     bounds: Bounds = field(default=None)
     # pipeline: str=field(default=None)
-=======
     name: uuid.UUID = field(default=uuid.uuid4())
     point_count: int = 0
->>>>>>> f272dfbf
 
     def __post_init__(self) -> None:
         from .storage import Storage
@@ -166,16 +162,12 @@
         self.point_count=0
 
     def to_json(self):
-<<<<<<< HEAD
-        d = copy.deepcopy(self.__dict__)
-=======
         # only return pure data, not instances
         keys = self.__dataclass_fields__.keys()
         d = {}
         for k in keys:
             d[k] = self.__dict__[k]
 
->>>>>>> f272dfbf
         d['name'] = str(self.name)
         d['bounds'] = json.loads(self.bounds.to_json())
         d['attrs'] = [a.to_json() for a in self.attrs]
