--- conflicted
+++ resolved
@@ -3,15 +3,14 @@
 import pdal
 import copy
 
+import copy
+
 from datetime import datetime
 from typing import Generator
-
-<<<<<<< HEAD
+from typing import Generator
+
 from silvimetric import Extents, Bounds, Attribute, Storage
 from silvimetric import grid_metrics
-=======
-from silvimetric import Extents, Bounds, Metrics, Attribute, Storage
->>>>>>> e0db1658
 from silvimetric import Log, Metric, ShatterConfig, StorageConfig
 from silvimetric import ApplicationConfig, ExtractConfig
 from silvimetric import __version__ as svversion
@@ -28,6 +27,18 @@
 @pytest.fixture(scope='function')
 def tdb_filepath(storage_config) -> Generator[str, None, None]:
     yield storage_config.tdb_dir
+# pull together fixtures
+pytest_plugins=[
+    'fixtures.shatter_fixtures', 'fixtures.extract_fixtures',
+    'fixtures.command_fixtures', 'fixtures.chunk_fixtures',
+    'fixtures.western_fixtures', 'fixtures.data_fixtures',
+    'fixtures.cli_fixtures', 'fixtures.fusion_fixtures',
+    'fixtures.metric_fixtures', 'fixtures.dask_fixtures'
+]
+
+@pytest.fixture(scope='function')
+def tdb_filepath(storage_config) -> Generator[str, None, None]:
+    yield storage_config.tdb_dir
 
 @pytest.fixture(scope='function')
 def app_config(tdb_filepath, debug=True) -> Generator[ApplicationConfig, None, None]:
@@ -35,8 +46,19 @@
     app = ApplicationConfig(tdb_dir = tdb_filepath,
                             log = log)
     yield app
-
-@pytest.fixture(scope='function')
+def app_config(tdb_filepath, debug=True) -> Generator[ApplicationConfig, None, None]:
+    log = Log(20) # INFO
+    app = ApplicationConfig(tdb_dir = tdb_filepath,
+                            log = log)
+    yield app
+
+@pytest.fixture(scope='function')
+def storage_config(tmp_path_factory, bounds, resolution, crs, attrs, metrics) -> Generator[StorageConfig, None, None]:
+    path = tmp_path_factory.mktemp("test_tdb")
+    p = os.path.abspath(path)
+    log = Log('DEBUG')
+
+    sc =  StorageConfig(tdb_dir = p,
 def storage_config(tmp_path_factory, bounds, resolution, crs, attrs, metrics) -> Generator[StorageConfig, None, None]:
     path = tmp_path_factory.mktemp("test_tdb")
     p = os.path.abspath(path)
@@ -52,12 +74,19 @@
                         version = svversion)
     Storage.create(sc)
     yield sc
+    Storage.create(sc)
+    yield sc
 
 @pytest.fixture(scope='function')
 def storage(storage_config):
     yield Storage.from_db(storage_config.tdb_dir)
-
-@pytest.fixture(scope='function')
+def storage(storage_config):
+    yield Storage.from_db(storage_config.tdb_dir)
+
+@pytest.fixture(scope='function')
+def shatter_config(copc_filepath, storage_config, bounds, date) -> Generator[ShatterConfig, None, None]:
+    log = Log('INFO') # INFO
+    s = ShatterConfig(tdb_dir = storage_config.tdb_dir,
 def shatter_config(copc_filepath, storage_config, bounds, date) -> Generator[ShatterConfig, None, None]:
     log = Log('INFO') # INFO
     s = ShatterConfig(tdb_dir = storage_config.tdb_dir,
@@ -66,12 +95,18 @@
                       attrs = storage_config.attrs,
                       metrics = storage_config.metrics,
                       bounds = bounds,
+                      bounds = bounds,
                       debug = True,
                       date = date, tile_size=10)
+                      date = date, tile_size=10)
 
     yield s
 
 @pytest.fixture(scope='function')
+def extract_config(tif_filepath, metrics, shatter_config, extract_attrs):
+    from silvimetric.commands import shatter
+    tdb_dir = shatter_config.tdb_dir
+    shatter.shatter(shatter_config)
 def extract_config(tif_filepath, metrics, shatter_config, extract_attrs):
     from silvimetric.commands import shatter
     tdb_dir = shatter_config.tdb_dir
@@ -84,65 +119,84 @@
                        metrics = metrics)
     yield c
 
+    c =  ExtractConfig(tdb_dir = tdb_dir,
+                       log = log,
+                       out_dir = tif_filepath,
+                       attrs = extract_attrs,
+                       metrics = metrics)
+    yield c
+
 
 @pytest.fixture(scope='function')
 def metrics() -> Generator[list[Metric], None, None]:
-<<<<<<< HEAD
     yield [copy.deepcopy(grid_metrics['mean']), copy.deepcopy(grid_metrics['median'])]
-=======
-    yield [copy.deepcopy(Metrics['mean']), copy.deepcopy(Metrics['median'])]
->>>>>>> e0db1658
-
-@pytest.fixture(scope='function')
+
+@pytest.fixture(scope='function')
+def bounds(minx, maxx, miny, maxy) -> Generator[Bounds, None, None]:
 def bounds(minx, maxx, miny, maxy) -> Generator[Bounds, None, None]:
     b =  Bounds(minx, miny, maxx, maxy)
     yield b
 
 @pytest.fixture(scope='function')
 def extents(resolution, bounds) -> Generator[Extents, None, None]:
+@pytest.fixture(scope='function')
+def extents(resolution, bounds) -> Generator[Extents, None, None]:
     yield Extents(bounds,resolution,bounds)
 
 @pytest.fixture(scope="function")
-<<<<<<< HEAD
 def attrs(dims) -> Generator[list[Attribute], None, None]:
-=======
-def attrs(dims) -> Generator[list[str], None, None]:
->>>>>>> e0db1658
     yield [Attribute(a, dims[a]) for a in
            ['Z', 'NumberOfReturns', 'ReturnNumber', 'Intensity']]
 
 @pytest.fixture(scope="session")
 def dims() -> Generator[dict, None, None]:
+def dims() -> Generator[dict, None, None]:
     yield { d['name']: d['dtype'] for d in pdal.dimensions }
 
+@pytest.fixture(scope='session')
+def resolution() -> Generator[int, None, None]:
 @pytest.fixture(scope='session')
 def resolution() -> Generator[int, None, None]:
     yield 30
 
 @pytest.fixture(scope='session')
 def test_point_count() -> Generator[int, None, None]:
+@pytest.fixture(scope='session')
+def test_point_count() -> Generator[int, None, None]:
     yield 90000
 
+@pytest.fixture(scope='session')
+def minx() -> Generator[float, None, None]:
 @pytest.fixture(scope='session')
 def minx() -> Generator[float, None, None]:
     yield 300
 
 @pytest.fixture(scope='session')
 def miny() -> Generator[float, None, None]:
+@pytest.fixture(scope='session')
+def miny() -> Generator[float, None, None]:
     yield 300
 
+@pytest.fixture(scope='session')
+def maxx() -> Generator[float, None, None]:
 @pytest.fixture(scope='session')
 def maxx() -> Generator[float, None, None]:
     yield 600
 
 @pytest.fixture(scope='session')
 def maxy() -> Generator[float, None, None]:
+@pytest.fixture(scope='session')
+def maxy() -> Generator[float, None, None]:
     yield 600
 
+@pytest.fixture(scope='session')
+def crs() -> Generator[str, None, None]:
 @pytest.fixture(scope='session')
 def crs() -> Generator[str, None, None]:
     yield "EPSG:5070"
 
 @pytest.fixture(scope='session')
 def date() -> Generator[datetime, None, None]:
+@pytest.fixture(scope='session')
+def date() -> Generator[datetime, None, None]:
     yield datetime(2011, 1, 1)