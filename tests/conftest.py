--- conflicted
+++ resolved
@@ -54,11 +54,7 @@
     log = Log(20) # INFO
     s = ShatterConfig(tdb_dir = tdb_filepath,
                       log = log,
-<<<<<<< HEAD
-                      filename = filepath,
-=======
                       filename = copc_filepath,
->>>>>>> 3395d4b6
                       tile_size = tile_size,
                       attrs = storage_config.attrs,
                       metrics = storage_config.metrics,
@@ -86,9 +82,9 @@
     subprocess.call(["aws", "s3", "rm", "--recursive", s3_storage_config.tdb_dir])
 
 @pytest.fixture(scope="function")
-def s3_shatter_config(s3_storage, filepath, attrs, metrics):
+def s3_shatter_config(s3_storage, copc_filepath, attrs, metrics):
     config = s3_storage.config
-    yield ShatterConfig(filepath, 2, attrs, metrics, debug=True, tdb_dir=config.tdb_dir)
+    yield ShatterConfig(copc_filepath, 2, attrs, metrics, debug=True, tdb_dir=config.tdb_dir)
 
 @pytest.fixture(scope='session')
 def copc_filepath() -> str:
